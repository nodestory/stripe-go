package stripe

import (
	"crypto/rand"
	"encoding/base64"
	"fmt"
	"net/url"
	"strconv"
	"time"
)

const (
	startafter = "starting_after"
	endbefore  = "ending_before"
)

// Params is the structure that contains the common properties
// of any *Params structure.
type Params struct {
<<<<<<< HEAD
	Exp            []string
	Meta           map[string]string
	Extra          url.Values
	IdempotencyKey string
=======
	Exp                     []string
	Meta                    map[string]string
	IdempotencyKey, Account string
>>>>>>> ecb92a60
}

// ListParams is the structure that contains the common properties
// of any *ListParams structure.
type ListParams struct {
	Start, End string
	Limit      int
	Filters    Filters
	// By default, listing through an iterator will automatically grab
	// additional pages as the query progresses. To change this behavior
	// and just load a single page, set this to true.
	Single bool
}

// ListMeta is the structure that contains the common properties
// of List iterators. The Count property is only populated if the
// total_count include option is passed in (see tests for example).
type ListMeta struct {
	Count uint16 `json:"total_count"`
	More  bool   `json:"has_more"`
	URL   string `json:"url"`
}

// Filters is a structure that contains a collection of filters for list-related APIs.
type Filters struct {
	f []*filter
}

// filter is the structure that contains a filter for list-related APIs.
// It ends up passing query string parameters in the format key[op]=value.
type filter struct {
	Key, Op, Val string
}

// NewIdempotencyKey generates a new idempotency key that
// can be used on a request.
func NewIdempotencyKey() string {
	now := time.Now().UnixNano()
	buf := make([]byte, 4)
	rand.Read(buf)
	return fmt.Sprintf("%v_%v", now, base64.URLEncoding.EncodeToString(buf)[:6])
}

// SetAccount sets a value for the Stripe-Account header.
func (p *Params) SetAccount(val string) {
	p.Account = val
}

// Expand appends a new field to expand.
func (p *Params) Expand(f string) {
	p.Exp = append(p.Exp, f)
}

// AddMeta adds a new key-value pair to the Metadata.
func (p *Params) AddMeta(key, value string) {
	if p.Meta == nil {
		p.Meta = make(map[string]string)
	}

	p.Meta[key] = value
}

// AddExtra adds a new arbitrary key-value pair to the request data
func (p *Params) AddExtra(key, value string) {
	if p.Extra == nil {
		p.Extra = make(url.Values)
	}

	p.Extra.Add(key, value)
}

// AddFilter adds a new filter with a given key, op and value.
func (f *Filters) AddFilter(key, op, value string) {
	filter := &filter{Key: key, Op: op, Val: value}
	f.f = append(f.f, filter)
}

// AppendTo adds the common parameters to the query string values.
func (p *Params) AppendTo(body *url.Values) {
	for k, v := range p.Meta {
		body.Add(fmt.Sprintf("metadata[%v]", k), v)
	}

	for _, v := range p.Exp {
		body.Add("expand[]", v)
	}

	for k, vs := range p.Extra {
		for _, v := range vs {
			body.Add(k, v)
		}
	}
}

// AppendTo adds the common parameters to the query string values.
func (p *ListParams) AppendTo(body *url.Values) {
	if len(p.Filters.f) > 0 {
		p.Filters.AppendTo(body)
	}

	if len(p.Start) > 0 {
		body.Add(startafter, p.Start)
	}

	if len(p.End) > 0 {
		body.Add(endbefore, p.End)
	}

	if p.Limit > 0 {
		if p.Limit > 100 {
			p.Limit = 100
		}

		body.Add("limit", strconv.Itoa(p.Limit))
	}
}

// AppendTo adds the list of filters to the query string values.
func (f *Filters) AppendTo(values *url.Values) {
	for _, v := range f.f {
		if len(v.Op) > 0 {
			values.Add(fmt.Sprintf("%v[%v]", v.Key, v.Op), v.Val)
		} else {
			values.Add(v.Key, v.Val)
		}
	}
}<|MERGE_RESOLUTION|>--- conflicted
+++ resolved
@@ -17,16 +17,10 @@
 // Params is the structure that contains the common properties
 // of any *Params structure.
 type Params struct {
-<<<<<<< HEAD
-	Exp            []string
-	Meta           map[string]string
-	Extra          url.Values
-	IdempotencyKey string
-=======
 	Exp                     []string
 	Meta                    map[string]string
+	Extra                   url.Values
 	IdempotencyKey, Account string
->>>>>>> ecb92a60
 }
 
 // ListParams is the structure that contains the common properties
