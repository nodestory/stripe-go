--- conflicted
+++ resolved
@@ -291,7 +291,6 @@
 // NewRequest is used by Call to generate an http.Request. It handles encoding
 // parameters and attaching the appropriate headers.
 func (s *BackendConfiguration) NewRequest(method, path, key, contentType string, body io.Reader, params *Params) (*http.Request, error) {
-	method = strings.ToUpper(method)
 	if !strings.HasPrefix(path, "/") {
 		path = "/" + path
 	}
@@ -321,19 +320,12 @@
 
 		if params.IdempotencyKey != nil {
 			idempotencyKey := strings.TrimSpace(*params.IdempotencyKey)
-
-<<<<<<< HEAD
-			req.Header.Add("Idempotency-Key", idempotency)
-		} else if method == http.MethodPost || method == http.MethodPut || method == http.MethodPatch || method == http.MethodDelete {
-			req.Header.Add("Idempotency-Key", NewIdempotencyKey())
-		}
-=======
 			if len(idempotencyKey) > 255 {
 				return nil, errors.New("Cannot use an idempotency key longer than 255 characters.")
 			}
->>>>>>> 094203a9
-
-			req.Header.Add("Idempotency-Key", idempotencyKey)
+
+			req.Header.Add("Idempotency-Key", idempotency)
+		} else if method == http.MethodPost || method == http.MethodPut || method == http.MethodPatch || method == http.MethodDelete {
 		}
 
 		if params.StripeAccount != nil {
@@ -590,7 +582,62 @@
 	encodedStripeUserAgent = string(marshaled)
 }
 
-<<<<<<< HEAD
+// Bool returns a pointer to the bool value passed in.
+func Bool(v bool) *bool {
+	return &v
+}
+
+// BoolValue returns the value of the bool pointer passed in or
+// false if the pointer is nil.
+func BoolValue(v *bool) bool {
+	if v != nil {
+		return *v
+	}
+	return false
+}
+
+// Float64 returns a pointer to the float64 value passed in.
+func Float64(v float64) *float64 {
+	return &v
+}
+
+// Float64Value returns the value of the float64 pointer passed in or
+// 0 if the pointer is nil.
+func Float64Value(v *float64) float64 {
+	if v != nil {
+		return *v
+	}
+	return 0
+}
+
+// Int64 returns a pointer to the int64 value passed in.
+func Int64(v int64) *int64 {
+	return &v
+}
+
+// Int64Value returns the value of the int64 pointer passed in or
+// 0 if the pointer is nil.
+func Int64Value(v *int64) int64 {
+	if v != nil {
+		return *v
+	}
+	return 0
+}
+
+// String returns a pointer to the string value passed in.
+func String(v string) *string {
+	return &v
+}
+
+// StringValue returns the value of the string pointer passed in or
+// "" if the pointer is nil.
+func StringValue(v *string) string {
+	if v != nil {
+		return *v
+	}
+	return ""
+}
+
 // Checks if an error is a problem that we should retry on. This includes both
 // socket errors that may represent an intermittent problem and some special
 // HTTP statuses.
@@ -605,23 +652,10 @@
 
 	if resp.StatusCode == http.StatusConflict {
 		return true
-=======
-// Bool returns a pointer to the bool value passed in.
-func Bool(v bool) *bool {
-	return &v
-}
-
-// BoolValue returns the value of the bool pointer passed in or
-// false if the pointer is nil.
-func BoolValue(v *bool) bool {
-	if v != nil {
-		return *v
->>>>>>> 094203a9
 	}
 	return false
 }
 
-<<<<<<< HEAD
 // sleepTime calculates sleeping/delay time in milliseconds between failure and a new one request.
 func (s *BackendConfiguration) sleepTime(numRetries int) time.Duration {
 	// Apply exponential backoff with minNetworkRetriesDelay on the
@@ -643,46 +677,4 @@
 	}
 
 	return delay
-=======
-// Float64 returns a pointer to the float64 value passed in.
-func Float64(v float64) *float64 {
-	return &v
-}
-
-// Float64Value returns the value of the float64 pointer passed in or
-// 0 if the pointer is nil.
-func Float64Value(v *float64) float64 {
-	if v != nil {
-		return *v
-	}
-	return 0
-}
-
-// Int64 returns a pointer to the int64 value passed in.
-func Int64(v int64) *int64 {
-	return &v
-}
-
-// Int64Value returns the value of the int64 pointer passed in or
-// 0 if the pointer is nil.
-func Int64Value(v *int64) int64 {
-	if v != nil {
-		return *v
-	}
-	return 0
-}
-
-// String returns a pointer to the string value passed in.
-func String(v string) *string {
-	return &v
-}
-
-// StringValue returns the value of the string pointer passed in or
-// "" if the pointer is nil.
-func StringValue(v *string) string {
-	if v != nil {
-		return *v
-	}
-	return ""
->>>>>>> 094203a9
 }